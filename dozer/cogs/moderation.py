"""Provides moderation commands for Dozer."""
import asyncio
import re
import discord
import datetime

from discord.ext.commands import BadArgument, has_permissions, RoleConverter

from ._utils import *
from .. import db


class SafeRoleConverter(RoleConverter):
    """Safely converts roles"""
    async def convert(self, ctx, arg):
        try:
            return await super().convert(ctx, arg)
        except BadArgument:
            if arg.casefold() in (
                    'everyone', '@everyone', '@/everyone', '@.everyone', '@ everyone', '@\N{ZERO WIDTH SPACE}everyone'):
                return ctx.guild.default_role
            else:
                raise


class Moderation(Cog):
    """A cog to handle moderation tasks."""

    """=== Helper functions ==="""

    async def mod_log(self, member: discord.Member, action: str, target: discord.User, reason, orig_channel=None,
                      embed_color=discord.Color.red()):
        """Generates a modlog embed"""
        modlog_embed = discord.Embed(
            color=embed_color,
            title=f"User {action}!"

        )
        modlog_embed.add_field(name=f"{action.capitalize()} user", value=f"{target.mention} ({target} | {target.id})", inline=False)
        modlog_embed.add_field(name="Requested by", value=f"{member.mention} ({member} | {member.id})", inline=False)
        modlog_embed.add_field(name="Reason", value=reason, inline=False)

        with db.Session() as session:
            modlog_channel = session.query(GuildModLog).filter_by(id=member.guild.id).one_or_none()
            if orig_channel is not None:
                await orig_channel.send(embed=modlog_embed)
            if modlog_channel is not None:
                channel = member.guild.get_channel(modlog_channel.modlog_channel)
                if channel is not None:
                    await channel.send(embed=modlog_embed)
            else:
                if orig_channel is not None:
                    await orig_channel.send("Please configure modlog channel to enable modlog functionality")

    async def perm_override(self, member, **overwrites):
        """Applies permission overrides"""
        coros = []
        for channel in member.guild.channels:
            overwrite = channel.overwrites_for(member)
            can_perm_override = channel.permissions_for(member.guild.me).manage_roles
            if can_perm_override:
                overwrite.update(**overwrites)
                coros.append(
                    channel.set_permissions(target=member, overwrite=None if overwrite.is_empty() else overwrite))
        await asyncio.gather(*coros)

    async def punishment_timer(self, ctx, timing, target, punishment, reason):
        """Parses time strings and punishes people accordingly."""
        regex_string = re.compile(r"((?P<hours>\d+)h)?((?P<minutes>\d+)m)?")
        matches = re.match(regex_string, timing).groupdict()
        try:
            hours = int(matches.get('hours'))
        except ValueError:
            hours = 0
        try:
            minutes = int(matches.get('minutes'))
        except ValueError:
            minutes = 0
        time = (hours * 3600) + (minutes * 60)
        if time == 0:
            await self.mod_log(member=ctx.author, action=punishment.past_participle, target=target, reason=reason, orig_channel=ctx.channel)
        else:
            reasoning = re.sub(pattern=regex_string, string=reason, repl="").lstrip("  ")
            await self.mod_log(member=ctx.author, action=punishment.past_participle, target=target, reason=reasoning, orig_channel=ctx.channel)

            await asyncio.sleep(time)
            with db.Session() as session:
                user = session.query(punishment).filter_by(id=target.id).one_or_none()
                if user is not None:
                    if punishment == Deafen:
                        self.bot.loop.create_task(
                            coro=self.undeafen.callback(self=self, ctx=ctx, member_mentions=target))
                    if punishment == Mute:
                        self.bot.loop.create_task(coro=self.unmute.callback(self=self, ctx=ctx, member_mentions=target))

    async def _check_links_warn(self, msg, role):
        """Warns a user that they can't send links"""
        warn_msg = await msg.channel.send(f"{msg.author.mention}, you need the `{role.name}` role to post links!")
        await asyncio.sleep(3)
        await warn_msg.delete()

    async def check_links(self, msg):
<<<<<<< HEAD
        """Checks messages for links, then checks if the author is allowed to send links"""
        if msg.guild is None or not isinstance(msg.author, Member) or not msg.guild.me.guild_permissions.manage_messages:
=======
        if msg.guild is None or not isinstance(msg.author, discord.Member) or not msg.guild.me.guild_permissions.manage_messages:
>>>>>>> 77b144c5
            return
        with db.Session() as session:
            config = session.query(GuildMessageLinks).filter_by(guild_id=msg.guild.id).one_or_none()
            if config is None:
                return
            role = discord.utils.get(msg.guild.roles, id=config.role_id)
            if role is None:
                return
            if role not in msg.author.roles and re.search("https?://", msg.content):
                await msg.delete()
                self.bot.loop.create_task(coro=self._check_links_warn(msg, role))
                return True
        return False

    """=== Event handlers ==="""

    async def on_member_join(self, member):
        """Logs that a member joined."""
        join = discord.Embed(type='rich', color=0x00FF00)
        join.set_author(name='Member Joined', icon_url=member.avatar_url_as(format='png', size=32))
        join.description = "{0.mention}\n{0} ({0.id})".format(member)
        join.set_footer(text="{} | {} members".format(member.guild.name, member.guild.member_count))
        with db.Session() as session:
            memberlogchannel = session.query(GuildMemberLog).filter_by(id=member.guild.id).one_or_none()
            if memberlogchannel is not None:
                channel = member.guild.get_channel(memberlogchannel.memberlog_channel)
                await channel.send(embed=join)
            user = session.query(Mute).filter_by(id=member.id, guild=member.guild.id).one_or_none()
            if user is not None:
                await self.perm_override(member, add_reactions=False, send_messages=False)
            user = session.query(Deafen).filter_by(id=member.id, guild=member.guild.id).one_or_none()
            if user is not None:
                await self.perm_override(member, read_messages=False)

    async def on_member_remove(self, member):
        """Logs that a member left."""
        leave = discord.Embed(type='rich', color=0xFF0000)
        leave.set_author(name='Member Left', icon_url=member.avatar_url_as(format='png', size=32))
        leave.description = "{0.mention}\n{0} ({0.id})".format(member)
        leave.set_footer(text="{} | {} members".format(member.guild.name, member.guild.member_count))
        with db.Session() as session:
            memberlogchannel = session.query(GuildMemberLog).filter_by(id=member.guild.id).one_or_none()
            if memberlogchannel is not None:
                channel = member.guild.get_channel(memberlogchannel.memberlog_channel)
                await channel.send(embed=leave)

    async def on_message(self, message):
        """Check things when messages come in."""
        if message.author.bot or message.guild is None or not message.guild.me.guild_permissions.manage_roles:
            return

        if await self.check_links(message):
            return
        with db.Session() as session:
            config = session.query(GuildNewMember).filter_by(guild_id=message.guild.id).one_or_none()
            if config is not None:
                string = config.message
                content = message.content.casefold()
                if string not in content:
                    return
                channel = config.channel_id
                role_id = config.role_id
                if message.channel.id != channel:
                    return
                await message.author.add_roles(discord.utils.get(message.guild.roles, id=role_id))

    async def on_message_delete(self, message):
        """When a message is deleted, log it."""
        e = discord.Embed(type='rich')
        e.title = 'Message Deletion'
        e.color = 0xFF0000
        e.timestamp = datetime.datetime.utcnow()
        e.add_field(name='Author', value=message.author)
        e.add_field(name='Author pingable', value=message.author.mention)
        e.add_field(name='Channel', value=message.channel)
        if 1024 > len(message.content) > 0:
            e.add_field(name="Deleted message", value=message.content)
        elif len(message.content) != 0:
            e.add_field(name="Deleted message", value=message.content[0:1023])
            e.add_field(name="Deleted message continued", value=message.content[1024:2000])
        elif len(message.content) == 0:
            for i in message.embeds:
                e.add_field(name="Title", value=i.title)
                e.add_field(name="Description", value=i.description)
                e.add_field(name="Timestamp", value=i.timestamp)
                for x in i.fields:
                    e.add_field(name=x.name, value=x.value)
                e.add_field(name="Footer", value=i.footer)
        if message.attachments:
            e.add_field(name="Attachments", value=", ".join([i.url for i in message.attachments]))
        with db.Session() as session:
            messagelogchannel = session.query(GuildMessageLog).filter_by(id=message.guild.id).one_or_none()
            if messagelogchannel is not None:
                channel = message.guild.get_channel(messagelogchannel.messagelog_channel)
                if channel is not None:
                    await channel.send(embed=e)

    async def on_message_edit(self, before, after):
        """Logs message edits."""
        await self.check_links(after)
        if before.author.bot:
            return
        if after.edited_at is not None or before.edited_at is not None:
            # There is a reason for this. That reason is that otherwise, an infinite spam loop occurs
            e = discord.Embed(type='rich')
            e.title = 'Message Edited'
            e.color = 0xFFC400
            e.timestamp = after.edited_at
            e.add_field(name='Author', value=before.author)
            e.add_field(name='Author pingable', value=before.author.mention)
            e.add_field(name='Channel', value=before.channel)
            if 1024 > len(before.content) > 0:
                e.add_field(name="Old message", value=before.content)
            elif len(before.content) != 0:
                e.add_field(name="Old message", value=before.content[0:1023])
                e.add_field(name="Old message continued", value=before.content[1024:2000])
            elif len(before.content) == 0 and before.edited_at is not None:
                for i in before.embeds:
                    e.add_field(name="Title", value=i.title)
                    e.add_field(name="Description", value=i.description)
                    e.add_field(name="Timestamp", value=i.timestamp)
                    for x in i.fields:
                        e.add_field(name=x.name, value=x.value)
                    e.add_field(name="Footer", value=i.footer)
            if before.attachments:
                e.add_field(name="Attachments", value=", ".join([i.url for i in before.attachments]))
            if 0 < len(after.content) < 1024:
                e.add_field(name="New message", value=after.content)
            elif len(after.content) != 0:
                e.add_field(name="New message", value=after.content[0:1023])
                e.add_field(name="New message continued", value=after.content[1024:2000])
            elif len(after.content) == 0 and after.edited_at is not None:
                for i in after.embeds:
                    e.add_field(name="Title", value=i.title)
                    e.add_field(name="Description", value=i.description)
                    e.add_field(name="Timestamp", value=i.timestamp)
                    for x in i.fields:
                        e.add_field(name=x.name, value=x.value)
            if after.attachments:
                e.add_field(name="Attachments", value=", ".join([i.url for i in before.attachments]))
            with db.Session() as session:
                messagelogchannel = session.query(GuildMessageLog).filter_by(id=before.guild.id).one_or_none()
                if messagelogchannel is not None:
                    channel = before.guild.get_channel(messagelogchannel.messagelog_channel)
                    if channel is not None:
                        await channel.send(embed=e)

    """=== Direct moderation commands ==="""

    @command()
    @has_permissions(kick_members=True)
    async def warn(self, ctx, user: discord.User, *, reason):
        await self.mod_log(member=ctx.author, action="warned", target=user, reason=reason)

    @command()
    @has_permissions(manage_roles=True)
    @bot_has_permissions(manage_roles=True)
    async def timeout(self, ctx, duration: float):
        """Set a timeout (no sending messages or adding reactions) on the current channel."""
        with db.Session() as session:
            settings = session.query(MemberRole).filter_by(id=ctx.guild.id).one_or_none()
            if settings is None:
                settings = MemberRole(id=ctx.guild.id)
                session.add(settings)

            member_role = discord.utils.get(ctx.guild.roles,
                                            id=settings.member_role)  # None-safe - nonexistent or non-configured role return None

        if member_role is not None:
            targets = {member_role}
        else:
            await ctx.send(
                '{0.author.mention}, the members role has not been configured. This may not work as expected. Use '
                '`{0.prefix}help memberconfig` to see how to set this up.'.format(
                    ctx))
            targets = set(sorted(ctx.guild.roles)[:ctx.author.top_role.position])

        to_restore = [(target, ctx.channel.overwrites_for(target)) for target in targets]
        for target, overwrite in to_restore:
            new_overwrite = discord.PermissionOverwrite.from_pair(*overwrite.pair())
            new_overwrite.update(send_messages=False, add_reactions=False)
            await ctx.channel.set_permissions(target, overwrite=new_overwrite)

        for allow_target in (ctx.me, ctx.author):
            overwrite = ctx.channel.overwrites_for(allow_target)
            new_overwrite = discord.PermissionOverwrite.from_pair(*overwrite.pair())
            new_overwrite.update(send_messages=True)
            await ctx.channel.set_permissions(allow_target, overwrite=new_overwrite)
            to_restore.append((allow_target, overwrite))

        e = discord.Embed(title='Timeout - {}s'.format(duration), description='This channel has been timed out.',
                          color=discord.Color.blue())
        e.set_author(name=ctx.author.display_name, icon_url=ctx.author.avatar_url_as(format='png', size=32))
        msg = await ctx.send(embed=e)

        await asyncio.sleep(duration)

        for target, overwrite in to_restore:
            if all(permission is None for _, permission in overwrite):
                await ctx.channel.set_permissions(target, overwrite=None)
            else:
                await ctx.channel.set_permissions(target, overwrite=overwrite)

        e.description = 'The timeout has ended.'
        await msg.edit(embed=e)
    timeout.example_usage = """
    `{prefix}timeout 60` - prevents sending messages in this channel for 1 minute (60s)
    """

    @command(aliases=["purge"])
    @has_permissions(manage_messages=True)
    @bot_has_permissions(manage_messages=True, read_message_history=True)
    async def prune(self, ctx, num_to_delete: int):
        """Bulk delete a set number of messages from the current channel."""
        await ctx.message.channel.purge(limit=num_to_delete + 1)
        await ctx.send(
            "Deleted {n} messages under request of {user}".format(n=num_to_delete, user=ctx.message.author.mention),
            delete_after=5)
    prune.example_usage = """
    `{prefix}prune 10` - Delete the last 10 messages in the current channel.
    """

    @command()
    @has_permissions(ban_members=True)
    @bot_has_permissions(ban_members=True)
    async def ban(self, ctx, user_mention: discord.User, *, reason="No reason provided"):
        """Bans the user mentioned."""
        await ctx.guild.ban(user_mention, reason=reason)
        await self.mod_log(member=ctx.author, action="banned", target=user_mention, reason=reason, orig_channel=ctx.channel)
    ban.example_usage = """
    `{prefix}ban @user reason - ban @user for a given (optional) reason
    """

    @command()
    @has_permissions(ban_members=True)
    @bot_has_permissions(ban_members=True)
    async def unban(self, ctx, user_mention: discord.User, *, reason="No reason provided"):
        """Unbans the user mentioned."""
        await ctx.guild.unban(user_mention, reason=reason)
        await self.mod_log(member=ctx.author, action="banned", target=user_mention, reason=reason, orig_channel=ctx.channel)
    unban.example_usage = """
    `{prefix}unban user_id reason - unban the user corresponding to the ID for a given (optional) reason
    """

    @command()
    @has_permissions(kick_members=True)
    @bot_has_permissions(kick_members=True)
    async def kick(self, ctx, user_mention: discord.User, *, reason="No reason provided"):
        """Kicks the user mentioned."""
        await ctx.guild.kick(user_mention, reason=reason)
        await self.mod_log(member=ctx.author, action="kicked", target=user_mention, reason=reason, orig_channel=ctx.channel)
    kick.example_usage = """
    `{prefix}kick @user reason - kick @user for a given (optional) reason
    """

    @command()
    @has_permissions(kick_members=True)
    @bot_has_permissions(manage_roles=True)
    async def mute(self, ctx, member_mentions: discord.Member, *, reason="No reason provided"):
        """Mute a user to prevent them from sending messages"""
        async with ctx.typing(), db.Session() as session:
            user = session.query(Mute).filter_by(id=member_mentions.id, guild=ctx.guild.id).one_or_none()
            if user is not None:
                await ctx.send("User is already muted!")
            else:
                user = Mute(id=member_mentions.id, guild=ctx.guild.id)
                session.add(user)
                await self.perm_override(member_mentions, send_messages=False, add_reactions=False)
                self.bot.loop.create_task(
                    self.punishment_timer(ctx, reason, member_mentions, punishment=Mute, reason=reason))
    mute.example_usage = """
    `{prefix}mute @user 1h reason` - mute @user for 1 hour for a given reason, the timing component (1h) and reason is optional.
    """

    @command()
    @has_permissions(kick_members=True)
    @bot_has_permissions(manage_roles=True)
    async def unmute(self, ctx, member_mentions: discord.Member, reason="No reason provided"):
        """Unmute a user to allow them to send messages again."""
        async with ctx.typing(), db.Session() as session:
            user = session.query(Mute).filter_by(id=member_mentions.id, guild=ctx.guild.id).one_or_none()
            if user is not None:
                session.delete(user)
                await self.perm_override(member_mentions, send_messages=None, add_reactions=None)
                await self.mod_log(member=ctx.author, action="unmuted", target=member_mentions, reason=reason,
                                   orig_channel=ctx.channel, embed_color=discord.Color.green())
            else:
                await ctx.send("User is not muted!")
    unmute.example_usage = """
    `{prefix}unmute @user reason - unmute @user for a given (optional) reason
    """

    @command()
    @has_permissions(kick_members=True)
    @bot_has_permissions(manage_roles=True)
    async def deafen(self, ctx, member_mentions: discord.Member, *, reason="No reason provided"):
        """Deafen a user to prevent them from both sending messages but also reading messages."""
        async with ctx.typing(), db.Session() as session:
            user = session.query(Deafen).filter_by(id=member_mentions.id, guild=ctx.guild.id).one_or_none()
            if user is not None:
                await ctx.send("User is already deafened!")
            else:
                user = Deafen(id=member_mentions.id, guild=ctx.guild.id, self_inflicted=False)
                session.add(user)
                await self.perm_override(member_mentions, read_messages=False)
                self.bot.loop.create_task(
                    self.punishment_timer(ctx, reason, member_mentions, punishment=Deafen, reason=reason))

    deafen.example_usage = """
    `{prefix}deafen @user 1h reason` - deafen @user for 1 hour for a given reason, the timing component (1h) is optional.
    """

    @command()
    @bot_has_permissions(manage_roles=True)
    async def selfdeafen(self, ctx, timing, *, reason="No reason provided"):
        """Deafen yourself for a given time period to prevent you from reading or sending messages; useful as a study tool."""
        async with ctx.typing(), db.Session() as session:
            user = session.query(Deafen).filter_by(id=ctx.author.id, guild=ctx.guild.id).one_or_none()
            if user is not None:
                await ctx.send("You are already deafened!")
            else:
                user = Deafen(id=ctx.author.id, guild=ctx.guild.id, self_inflicted=True)
                session.add(user)
                await self.perm_override(member=ctx.author, read_messages=False)
                self.bot.loop.create_task(self.punishment_timer(ctx, timing, ctx.author, punishment=Deafen, reason=reason))

    selfdeafen.example_usage = """
    `{prefix}selfdeafen time (1h5m, both optional) reason`: deafens you if you need to get work done
    """

    @command()
    @has_permissions(kick_members=True)
    @bot_has_permissions(manage_roles=True)
    async def undeafen(self, ctx, member_mentions: discord.Member, reason="No reason provided"):
        """Undeafen a user to allow them to see message and send message again."""
        async with ctx.typing(), db.Session() as session:
            user = session.query(Deafen).filter_by(id=member_mentions.id, guild=ctx.guild.id).one_or_none()
            if user is not None:
                await self.perm_override(member=member_mentions, read_messages=None)
                session.delete(user)
                if user.self_inflicted:
                    reason = "Self-deafen timer expired"
                await self.mod_log(member=ctx.author, action="undeafened", target=member_mentions, reason=reason,
                                   orig_channel=ctx.channel, embed_color=discord.Color.green())
            else:
                await ctx.send("User is not deafened!")
    undeafen.example_usage = """
    `{prefix}undeafen @user reason - undeafen @user for a given (optional) reason
    """

    """=== Configuration commands ==="""

    @command()
    @has_permissions(administrator=True)
    async def modlogconfig(self, ctx, channel_mentions: discord.TextChannel):
        """Set the modlog channel for a server by passing the channel id"""
        with db.Session() as session:
            config = session.query(GuildModLog).filter_by(id=str(ctx.guild.id)).one_or_none()
            if config is not None:
                config.name = ctx.guild.name
                config.modlog_channel = str(channel_mentions.id)
            else:
                config = GuildModLog(id=ctx.guild.id, modlog_channel=channel_mentions.id, name=ctx.guild.name)
                session.add(config)
            await ctx.send(ctx.message.author.mention + ', modlog settings configured!')
    modlogconfig.example_usage = """
    `{prefix}modlogconfig #join-leave-logs` - set a channel named #join-leave-logs to log joins/leaves 
    """

    @command()
    @has_permissions(administrator=True)
    async def nmconfig(self, ctx, channel_mention: discord.TextChannel, role: discord.Role, *, message):
        """Sets the config for the new members channel"""
        with db.Session() as session:
            config = session.query(GuildNewMember).filter_by(guild_id=ctx.guild.id).one_or_none()
            if config is not None:
                config.channel_id = channel_mention.id
                config.role_id = role.id
                config.message = message.casefold()
            else:
                config = GuildNewMember(guild_id=ctx.guild.id, channel_id=channel_mention.id, role_id=role.id,
                                        message=message.casefold())
                session.add(config)

        role_name = role.name
        await ctx.send(
            "New Member Channel configured as: {channel}. Role configured as: {role}. Message: {message}".format(
                channel=channel_mention.name, role=role_name, message=message))
    nmconfig.example_usage = """
    `{prefix}nmconfig #new_members Member I have read the rules and regulations` - Configures the #new_members channel so if someone types "I have read the rules and regulations" it assigns them the Member role. 
    """

    @command()
    @has_permissions(administrator=True)
    async def memberconfig(self, ctx, *, member_role: SafeRoleConverter):
        """
        Set the member role for the guild.
        The member role is the role used for the timeout command. It should be a role that all members of the server have.
        """
        if member_role >= ctx.author.top_role:
            raise BadArgument('member role cannot be higher than your top role!')

        with db.Session() as session:
            settings = session.query(MemberRole).filter_by(id=ctx.guild.id).one_or_none()
            if settings is None:
                settings = MemberRole(id=ctx.guild.id, member_role=member_role.id)
                session.add(settings)
            else:
                settings.member_role = member_role.id
        await ctx.send('Member role set as `{}`.'.format(member_role.name))
    memberconfig.example_usage = """
    `{prefix}memberconfig Members` - set a role called "Members" as the member role
    `{prefix}memberconfig @everyone` - set the default role as the member role
    `{prefix}memberconfig everyone` - set the default role as the member role (ping-safe)
    `{prefix}memberconfig @ everyone` - set the default role as the member role (ping-safe)
    `{prefix}memberconfig @.everyone` - set the default role as the member role (ping-safe)
    `{prefix}memberconfig @/everyone` - set the default role as the member role (ping-safe)
    """

    @command()
    @has_permissions(administrator=True)
    @bot_has_permissions(manage_messages=True)
    async def linkscrubconfig(self, ctx, *, link_role: SafeRoleConverter):
        """
        Set a role that users must have in order to post links.
        This accepts the safe default role conventions that the memberconfig command does.
        """
        if link_role >= ctx.author.top_role:
            raise BadArgument('Link role cannot be higher than your top role!')

        with db.Session() as session:
            settings = session.query(GuildMessageLinks).filter_by(guild_id=ctx.guild.id).one_or_none()
            if settings is None:
                settings = GuildMessageLinks(guild_id=ctx.guild.id, role_id=link_role.id)
                session.add(settings)
            else:
                settings.role_id = link_role.id
        await ctx.send(f'Link role set as `{link_role.name}`.')
    linkscrubconfig.example_usage = """
    `{prefix}linkscrubconfig Links` - set a role called "Links" as the link role
    `{prefix}linkscrubconfig @everyone` - set the default role as the link role
    `{prefix}linkscrubconfig everyone` - set the default role as the link role (ping-safe)
    `{prefix}linkscrubconfig @ everyone` - set the default role as the link role (ping-safe)
    `{prefix}linkscrubconfig @.everyone` - set the default role as the link role (ping-safe)
    `{prefix}linkscrubconfig @/everyone` - set the default role as the link role (ping-safe)
    """

    @command()
    @has_permissions(administrator=True)
    async def memberlogconfig(self, ctx, channel_mentions: discord.TextChannel):
        """Set the join/leave channel for a server by passing a channel mention"""
        with db.Session() as session:
            config = session.query(GuildMemberLog).filter_by(id=str(ctx.guild.id)).one_or_none()
            if config is not None:
                config.name = ctx.guild.name
                config.memberlog_channel = str(channel_mentions.id)
            else:
                config = GuildMemberLog(id=ctx.guild.id, memberlog_channel=channel_mentions.id, name=ctx.guild.name)
                session.add(config)
            await ctx.send(ctx.message.author.mention + ', memberlog settings configured!')
    memberconfig.example_usage = """
    `{prefix}memberlogconfig #join-leave-logs` - set a channel named #join-leave-logs to log joins/leaves 
    """

    @command()
    @has_permissions(administrator=True)
    async def messagelogconfig(self, ctx, channel_mentions: discord.TextChannel):
        """Set the modlog channel for a server by passing the channel id"""
        with db.Session() as session:
            config = session.query(GuildMessageLog).filter_by(id=str(ctx.guild.id)).one_or_none()
            if config is not None:
                config.name = ctx.guild.name
                config.messagelog_channel = str(channel_mentions.id)
            else:
                config = GuildMessageLog(id=ctx.guild.id, messagelog_channel=channel_mentions.id, name=ctx.guild.name)
                session.add(config)
            await ctx.send(ctx.message.author.mention + ', messagelog settings configured!')
    messagelogconfig.example_usage = """
    `{prefix}messagelogconfig #orwellian-dystopia` - set a channel named #orwellian-dystopia to log message edits/deletions
    """


class Mute(db.DatabaseObject):
    """Provides a DB config to track mutes."""
    __tablename__ = 'mutes'
    id = db.Column(db.Integer, primary_key=True)
    guild = db.Column(db.Integer, primary_key=True)
    past_participle = "muted"


class Deafen(db.DatabaseObject):
    """Provides a DB config to track deafens."""
    __tablename__ = 'deafens'
    id = db.Column(db.Integer, primary_key=True)
    guild = db.Column(db.Integer, primary_key=True)
    self_inflicted = db.Column(db.Boolean)
    past_participle = "deafened"


class GuildModLog(db.DatabaseObject):
    """Provides a DB config to track which channel a guild uses for modlogs."""
    __tablename__ = 'modlogconfig'
    id = db.Column(db.Integer, primary_key=True)
    name = db.Column(db.String)
    modlog_channel = db.Column(db.Integer, nullable=True)


class MemberRole(db.DatabaseObject):
    """Keeps track of member roles."""
    __tablename__ = 'member_roles'
    id = db.Column(db.Integer, primary_key=True)
    member_role = db.Column(db.Integer, nullable=True)


class GuildNewMember(db.DatabaseObject):
    """Keeps track of things for onboarding new server members."""
    __tablename__ = 'new_members'
    guild_id = db.Column(db.Integer, primary_key=True)
    channel_id = db.Column(db.Integer)
    role_id = db.Column(db.Integer)
    message = db.Column(db.String)


class GuildMemberLog(db.DatabaseObject):
    """Keeps track of which channels guilds use for member logs."""
    __tablename__ = 'memberlogconfig'
    id = db.Column(db.Integer, primary_key=True)
    name = db.Column(db.String)
    memberlog_channel = db.Column(db.Integer)


class GuildMessageLog(db.DatabaseObject):
    """Keeps track of which channels use for message edit/deletion logs."""
    __tablename__ = 'messagelogconfig'
    id = db.Column(db.Integer, primary_key=True)
    name = db.Column(db.String)
    messagelog_channel = db.Column(db.Integer)


class GuildMessageLinks(db.DatabaseObject):
    """Keeps track of message links settings in guilds."""
    __tablename__ = 'guild_msg_links'
    guild_id = db.Column(db.Integer, primary_key=True)
    role_id = db.Column(db.Integer, nullable=True)


def setup(bot):
    """Adds the moderation cog to the bot."""
    bot.add_cog(Moderation(bot))<|MERGE_RESOLUTION|>--- conflicted
+++ resolved
@@ -39,8 +39,9 @@
         modlog_embed.add_field(name=f"{action.capitalize()} user", value=f"{target.mention} ({target} | {target.id})", inline=False)
         modlog_embed.add_field(name="Requested by", value=f"{member.mention} ({member} | {member.id})", inline=False)
         modlog_embed.add_field(name="Reason", value=reason, inline=False)
-
-        with db.Session() as session:
+        modlog_embed.add_field(name="Timestamp", value=str(datetime.datetime.now()), inline=False)
+
+	with db.Session() as session:
             modlog_channel = session.query(GuildModLog).filter_by(id=member.guild.id).one_or_none()
             if orig_channel is not None:
                 await orig_channel.send(embed=modlog_embed)
@@ -100,12 +101,8 @@
         await warn_msg.delete()
 
     async def check_links(self, msg):
-<<<<<<< HEAD
-        """Checks messages for links, then checks if the author is allowed to send links"""
-        if msg.guild is None or not isinstance(msg.author, Member) or not msg.guild.me.guild_permissions.manage_messages:
-=======
-        if msg.guild is None or not isinstance(msg.author, discord.Member) or not msg.guild.me.guild_permissions.manage_messages:
->>>>>>> 77b144c5
+		"""Checks messages for links, then checks if the author is allowed to send links"""
+	if msg.guild is None or not isinstance(msg.author, discord.Member) or not msg.guild.me.guild_permissions.manage_messages:
             return
         with db.Session() as session:
             config = session.query(GuildMessageLinks).filter_by(guild_id=msg.guild.id).one_or_none()
