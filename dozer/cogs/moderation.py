--- conflicted
+++ resolved
@@ -12,19 +12,11 @@
 
 class SafeRoleConverter(RoleConverter):
     """Safely converts roles"""
-<<<<<<< HEAD
-    async def convert(self, ctx, arg):
-=======
     async def convert(self, ctx, argument):
->>>>>>> 500d12cf
         try:
             return await super().convert(ctx, argument)
         except BadArgument:
-<<<<<<< HEAD
-            if arg.casefold() in (
-=======
             if argument.casefold() in (
->>>>>>> 500d12cf
                     'everyone', '@everyone', '@/everyone', '@.everyone', '@ everyone', '@\N{ZERO WIDTH SPACE}everyone'):
                 return ctx.guild.default_role
             else:
@@ -62,11 +54,7 @@
                     await orig_channel.send("Please configure modlog channel to enable modlog functionality")
 
     async def perm_override(self, member, **overwrites):
-<<<<<<< HEAD
-        """Applies permission overrides"""
-=======
         """Applies the given overrides to the given member in their guild."""
->>>>>>> 500d12cf
         coros = []
         for channel in member.guild.channels:
             overwrite = channel.overwrites_for(member)
@@ -77,11 +65,7 @@
                     channel.set_permissions(target=member, overwrite=None if overwrite.is_empty() else overwrite))
         await asyncio.gather(*coros)
 
-<<<<<<< HEAD
-    async def punishment_timer(self, ctx, timing, target, punishment, reason):
-=======
     async def punishment_timer(self, ctx, timing, target, punishment, reason, modlog=True):
->>>>>>> 500d12cf
         """Parses time strings and punishes people accordingly."""
         regex_string = re.compile(r"((?P<hours>\d+)h)?((?P<minutes>\d+)m)?")
         matches = re.match(regex_string, timing).groupdict()
