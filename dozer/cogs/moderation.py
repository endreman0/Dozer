"""Provides moderation commands for Dozer."""
import asyncio
import re
import datetime
<<<<<<< HEAD
import time
=======
import discord
>>>>>>> a7a69b00

from typing import Union
from enum import Enum
from discord.ext.commands import BadArgument, has_permissions, RoleConverter

from ._utils import *
from .. import db


class SafeRoleConverter(RoleConverter):
    """Safely converts roles"""
    async def convert(self, ctx, argument):
        try:
            return await super().convert(ctx, argument)
        except BadArgument:
            if argument.casefold() in (
                    'everyone', '@everyone', '@/everyone', '@.everyone', '@ everyone', '@\N{ZERO WIDTH SPACE}everyone'):
                return ctx.guild.default_role
            else:
                raise


class Moderation(Cog):
    """A cog to handle moderation tasks."""

    """=== Helper functions ==="""

<<<<<<< HEAD
    async def mod_log(self, actor : discord.Member, action : str, target : Union[discord.User, discord.Member], reason, orig_channel=None, embed_color=discord.Color.red()):
        #modlog_message = "{} has {} {} because {}".format(ctx.author, action, target, reason)
=======
    async def mod_log(self, member: discord.Member, action: str, target: discord.User, reason, orig_channel=None,
                      embed_color=discord.Color.red()):
        """Generates a modlog embed"""
>>>>>>> a7a69b00
        modlog_embed = discord.Embed(
            color=embed_color,
            title=f"User {action}!"

        )
        modlog_embed.add_field(name=f"{action.capitalize()} user", value=f"{target.mention} ({target} | {target.id})", inline=False)
<<<<<<< HEAD
        modlog_embed.add_field(name="Requested by", value=f"{actor.mention} ({actor} | {actor.id})", inline=False)
        modlog_embed.add_field(name="Reason", value=reason or "No reason specified", inline=False)
=======
        modlog_embed.add_field(name="Requested by", value=f"{member.mention} ({member} | {member.id})", inline=False)
        modlog_embed.add_field(name="Reason", value=reason, inline=False)
>>>>>>> a7a69b00
        modlog_embed.add_field(name="Timestamp", value=str(datetime.datetime.now()), inline=False)

        with db.Session() as session:
            modlog_channel = session.query(GuildModLog).filter_by(id=actor.guild.id).one_or_none()
            if orig_channel is not None:
                await orig_channel.send(embed=modlog_embed)
            if modlog_channel is not None:
                channel = actor.guild.get_channel(modlog_channel.modlog_channel)
                if channel is not None and channel != orig_channel: # prevent duplicate embeds
                    await channel.send(embed=modlog_embed)
            else:
                if orig_channel is not None:
                    await orig_channel.send("Please configure modlog channel to enable modlog functionality")

    async def perm_override(self, member, **overwrites):
        """Applies the given overrides to the given member in their guild."""
        coros = []
        for channel in member.guild.channels:
            overwrite = channel.overwrites_for(member)
            can_perm_override = channel.permissions_for(member.guild.me).manage_roles
            if can_perm_override:
                overwrite.update(**overwrites)
                coros.append(
                    channel.set_permissions(target=member, overwrite=None if overwrite.is_empty() else overwrite))
        await asyncio.gather(*coros)

<<<<<<< HEAD
    hm_regex = re.compile(r"((?P<hours>\d+)h)?((?P<minutes>\d+)m)?((?P<seconds>\d+)s)?")
    def hm_to_seconds(self, hm_str):
        matches = re.match(self.hm_regex, hm_str).groupdict()
        hours = int(matches.get('hours') or 0)
        minutes = int(matches.get('minutes') or 0)
        seconds = int(matches.get('seconds') or 0)
        return (hours * 3600) + (minutes * 60) + seconds

    async def punishment_timer(self, seconds, target: discord.Member, punishment, reason, actor: discord.Member, orig_channel=None):
        if seconds == 0:
            return

        # register the timer
        with db.Session() as session:
            ent = PunishmentTimerRecord(
                guild_id=target.guild.id,
                actor_id=actor.id,
                target_id=target.id,
                orig_channel_id=orig_channel.id if orig_channel else 0,
                type=punishment.type,
                reason=reason,
                target_ts=int(seconds + time.time())
            )
            session.add(ent)
            session.commit() # necessary to generate an autoincrement id
            ent_id = ent.id

        await asyncio.sleep(seconds)

        with db.Session() as session:
            user = session.query(punishment).filter_by(id=target.id).one_or_none()
            if user is not None:
                await self.mod_log(actor, "un" + punishment.past_participle, target, reason, orig_channel, embed_color=discord.Color.green())
                self.bot.loop.create_task(coro=punishment.finished_callback(self, target))

            ent = session.query(PunishmentTimerRecord).filter_by(id=ent_id).one_or_none() # necessary to refresh the entry for the current session
            if ent:
                session.delete(ent)
=======
    async def punishment_timer(self, ctx, timing, target, punishment, reason, modlog=True):
        """Parses time strings and punishes people accordingly."""
        regex_string = re.compile(r"((?P<hours>\d+)h)?((?P<minutes>\d+)m)?")
        matches = re.match(regex_string, timing).groupdict()
        try:
            hours = int(matches.get('hours'))
        except ValueError:
            hours = 0
        try:
            minutes = int(matches.get('minutes'))
        except ValueError:
            minutes = 0
        time = (hours * 3600) + (minutes * 60)
        reason = re.sub(pattern=regex_string, string=reason, repl="").lstrip("  ")
        if modlog:
            await self.mod_log(member=ctx.author, action=punishment.past_participle, target=target, reason=reason,
                               orig_channel=ctx.channel)
        if time != 0:
            await asyncio.sleep(time)
            with db.Session() as session:
                user = session.query(punishment).filter_by(id=target.id).one_or_none()
                if user is not None:
                    if punishment == Deafen:
                        self.bot.loop.create_task(
                            coro=self.undeafen.callback(self=self, ctx=ctx, member_mentions=target))
                    if punishment == Mute:
                        self.bot.loop.create_task(coro=self.unmute.callback(self=self, ctx=ctx, member_mentions=target))
>>>>>>> a7a69b00

    async def _check_links_warn(self, msg, role):
        """Warns a user that they can't send links"""
        warn_msg = await msg.channel.send(f"{msg.author.mention}, you need the `{role.name}` role to post links!")
        await asyncio.sleep(3)
        await warn_msg.delete()

    async def check_links(self, msg):
        """Checks messages for links, then checks if the author is allowed to send links"""
        if msg.guild is None or not isinstance(msg.author, discord.Member) or not msg.guild.me.guild_permissions.manage_messages:
            return
        with db.Session() as session:
            config = session.query(GuildMessageLinks).filter_by(guild_id=msg.guild.id).one_or_none()
            if config is None:
                return
            role = discord.utils.get(msg.guild.roles, id=config.role_id)
            if role is None:
                return
            if role not in msg.author.roles and re.search("https?://", msg.content):
                await msg.delete()
                self.bot.loop.create_task(coro=self._check_links_warn(msg, role))
                return True
        return False

    """=== context-free backend functions ==="""

    async def _mute(self, member: discord.Member, reason: str="No reason provided", seconds=0, actor=None, orig_channel=None):
        with db.Session() as session:
            if session.query(Mute).filter_by(id=member.id, guild=member.guild.id).one_or_none() is not None:
                return False # member already muted
            else:
                user = Mute(id=member.id, guild=member.guild.id)
                session.add(user)
                await self.perm_override(member, send_messages=False, add_reactions=False)

                self.bot.loop.create_task(
                    self.punishment_timer(seconds, member, Mute, reason, actor or member.guild.me, orig_channel=orig_channel))
                return True

    async def _unmute(self, member: discord.Member):
        with db.Session() as session:
            user = session.query(Mute).filter_by(id=member.id, guild=member.guild.id).one_or_none()
            if user is not None:
                session.delete(user)
                await self.perm_override(member, send_messages=None, add_reactions=None)
                return True
            else:
                return False # member not muted

    async def _deafen(self, member: discord.Member, reason: str="No reason provided", seconds=0, self_inflicted: bool=False, actor=None, orig_channel=None):
        with db.Session() as session:
            if session.query(Deafen).filter_by(id=member.id, guild=member.guild.id).one_or_none() is not None:
                return False
            else:
                user = Deafen(id=member.id, guild=member.guild.id, self_inflicted=self_inflicted)
                session.add(user)
                await self.perm_override(member, read_messages=False)

                if self_inflicted and seconds == 0:
                    seconds = 30 # prevent lockout in case of bad argument
                self.bot.loop.create_task(
                    self.punishment_timer(seconds, member,
                                          punishment=Deafen, reason=reason, actor=actor or member.guild.me, orig_channel=orig_channel))
                return True

    async def _undeafen(self, member: discord.Member):
        with db.Session() as session:
            user = session.query(Deafen).filter_by(id=member.id, guild=member.guild.id).one_or_none()
            if user is not None:
                await self.perm_override(member=member, read_messages=None)
                session.delete(user)
                # if not user.self_inflicted:
                #     await self.mod_log(member=ctx.author, action="undeafened", target=member_mentions, reason=reason,
                #                        orig_channel=ctx.channel, embed_color=discord.Color.green())
                return True
            else:
                return False

    """=== Event handlers ==="""

    async def on_ready(self):
        with db.Session() as session:
            q = session.query(PunishmentTimerRecord).all()
            for r in q:
                guild = self.bot.get_guild(r.guild_id)
                actor = guild.get_member(r.actor_id)
                target = guild.get_member(r.target_id)
                orig_channel = self.bot.get_channel(r.orig_channel_id)
                type = r.type
                reason = r.reason or ""
                seconds = max(int(r.target_ts - time.time()), 0.01)
                session.delete(r)
                self.bot.loop.create_task(self.punishment_timer(seconds, target, PunishmentTimerRecord.type_map[type], reason, actor, orig_channel))
                print(f"Restarted timer {actor} {PunishmentTimerRecord.type_map[type]} {target}")

    async def on_member_join(self, member):
        """Logs that a member joined."""
        join = discord.Embed(type='rich', color=0x00FF00)
        join.set_author(name='Member Joined', icon_url=member.avatar_url_as(format='png', size=32))
        join.description = "{0.mention}\n{0} ({0.id})".format(member)
        join.set_footer(text="{} | {} members".format(member.guild.name, member.guild.member_count))
        with db.Session() as session:
            memberlogchannel = session.query(GuildMemberLog).filter_by(id=member.guild.id).one_or_none()
            if memberlogchannel is not None:
                channel = member.guild.get_channel(memberlogchannel.memberlog_channel)
                await channel.send(embed=join)
            user = session.query(Mute).filter_by(id=member.id, guild=member.guild.id).one_or_none()
            if user is not None:
                await self.perm_override(member, add_reactions=False, send_messages=False)
            user = session.query(Deafen).filter_by(id=member.id, guild=member.guild.id).one_or_none()
            if user is not None:
                await self.perm_override(member, read_messages=False)

    async def on_member_remove(self, member):
        """Logs that a member left."""
        leave = discord.Embed(type='rich', color=0xFF0000)
        leave.set_author(name='Member Left', icon_url=member.avatar_url_as(format='png', size=32))
        leave.description = "{0.mention}\n{0} ({0.id})".format(member)
        leave.set_footer(text="{} | {} members".format(member.guild.name, member.guild.member_count))
        with db.Session() as session:
            memberlogchannel = session.query(GuildMemberLog).filter_by(id=member.guild.id).one_or_none()
            if memberlogchannel is not None:
                channel = member.guild.get_channel(memberlogchannel.memberlog_channel)
                await channel.send(embed=leave)

    async def on_message(self, message):
        """Check things when messages come in."""
        if message.author.bot or message.guild is None or not message.guild.me.guild_permissions.manage_roles:
            return

        if await self.check_links(message):
            return
        with db.Session() as session:
            config = session.query(GuildNewMember).filter_by(guild_id=message.guild.id).one_or_none()
            if config is not None:
                string = config.message
                content = message.content.casefold()
                if string not in content:
                    return
                channel = config.channel_id
                role_id = config.role_id
                if message.channel.id != channel:
                    return
                await message.author.add_roles(discord.utils.get(message.guild.roles, id=role_id))

    async def on_message_delete(self, message):
        """When a message is deleted, log it."""
        e = discord.Embed(type='rich')
        e.title = 'Message Deletion'
        e.color = 0xFF0000
        e.timestamp = datetime.datetime.utcnow()
        e.add_field(name='Author', value=message.author)
        e.add_field(name='Author pingable', value=message.author.mention)
        e.add_field(name='Channel', value=message.channel)
        if 1024 > len(message.content) > 0:
            e.add_field(name="Deleted message", value=message.content)
        elif len(message.content) != 0:
            e.add_field(name="Deleted message", value=message.content[0:1023])
            e.add_field(name="Deleted message continued", value=message.content[1024:2000])
        elif len(message.content) == 0:
            for i in message.embeds:
                e.add_field(name="Title", value=i.title)
                e.add_field(name="Description", value=i.description)
                e.add_field(name="Timestamp", value=i.timestamp)
                for x in i.fields:
                    e.add_field(name=x.name, value=x.value)
                e.add_field(name="Footer", value=i.footer)
        if message.attachments:
            e.add_field(name="Attachments", value=", ".join([i.url for i in message.attachments]))
        with db.Session() as session:
            messagelogchannel = session.query(GuildMessageLog).filter_by(id=message.guild.id).one_or_none()
            if messagelogchannel is not None:
                channel = message.guild.get_channel(messagelogchannel.messagelog_channel)
                if channel is not None:
                    await channel.send(embed=e)

    async def on_message_edit(self, before, after):
        """Logs message edits."""
        await self.check_links(after)
        if before.author.bot:
            return
        if after.edited_at is not None or before.edited_at is not None:
            # There is a reason for this. That reason is that otherwise, an infinite spam loop occurs
            e = discord.Embed(type='rich')
            e.title = 'Message Edited'
            e.color = 0xFFC400
            e.timestamp = after.edited_at
            e.add_field(name='Author', value=before.author)
            e.add_field(name='Author pingable', value=before.author.mention)
            e.add_field(name='Channel', value=before.channel)
            if 1024 > len(before.content) > 0:
                e.add_field(name="Old message", value=before.content)
            elif len(before.content) != 0:
                e.add_field(name="Old message", value=before.content[0:1023])
                e.add_field(name="Old message continued", value=before.content[1024:2000])
            elif len(before.content) == 0 and before.edited_at is not None:
                for i in before.embeds:
                    e.add_field(name="Title", value=i.title)
                    e.add_field(name="Description", value=i.description)
                    e.add_field(name="Timestamp", value=i.timestamp)
                    for x in i.fields:
                        e.add_field(name=x.name, value=x.value)
                    e.add_field(name="Footer", value=i.footer)
            if before.attachments:
                e.add_field(name="Attachments", value=", ".join([i.url for i in before.attachments]))
            if 0 < len(after.content) < 1024:
                e.add_field(name="New message", value=after.content)
            elif len(after.content) != 0:
                e.add_field(name="New message", value=after.content[0:1023])
                e.add_field(name="New message continued", value=after.content[1024:2000])
            elif len(after.content) == 0 and after.edited_at is not None:
                for i in after.embeds:
                    e.add_field(name="Title", value=i.title)
                    e.add_field(name="Description", value=i.description)
                    e.add_field(name="Timestamp", value=i.timestamp)
                    for x in i.fields:
                        e.add_field(name=x.name, value=x.value)
            if after.attachments:
                e.add_field(name="Attachments", value=", ".join([i.url for i in before.attachments]))
            with db.Session() as session:
                messagelogchannel = session.query(GuildMessageLog).filter_by(id=before.guild.id).one_or_none()
                if messagelogchannel is not None:
                    channel = before.guild.get_channel(messagelogchannel.messagelog_channel)
                    if channel is not None:
                        await channel.send(embed=e)

    """=== Direct moderation commands ==="""

    @command()
    @has_permissions(kick_members=True)
    async def warn(self, ctx, user: discord.User, *, reason):
<<<<<<< HEAD
        await self.mod_log(actor=ctx.author, action="warned", target=user, reason=reason)
=======
        """Does nothing but trigger modlog with the correct parameters, used to warn members without punishment"""
        await self.mod_log(member=ctx.author, action="warned", target=user, reason=reason)
>>>>>>> a7a69b00

    @command()
    @has_permissions(manage_roles=True)
    @bot_has_permissions(manage_roles=True)
    async def timeout(self, ctx, duration: float):
        """Set a timeout (no sending messages or adding reactions) on the current channel."""
        with db.Session() as session:
            settings = session.query(MemberRole).filter_by(id=ctx.guild.id).one_or_none()
            if settings is None:
                settings = MemberRole(id=ctx.guild.id)
                session.add(settings)

            member_role = discord.utils.get(ctx.guild.roles,
                                            id=settings.member_role)  # None-safe - nonexistent or non-configured role return None

        if member_role is not None:
            targets = {member_role}
        else:
            await ctx.send(
                '{0.author.mention}, the members role has not been configured. This may not work as expected. Use '
                '`{0.prefix}help memberconfig` to see how to set this up.'.format(
                    ctx))
            targets = set(sorted(ctx.guild.roles)[:ctx.author.top_role.position])

        to_restore = [(target, ctx.channel.overwrites_for(target)) for target in targets]
        for target, overwrite in to_restore:
            new_overwrite = discord.PermissionOverwrite.from_pair(*overwrite.pair())
            new_overwrite.update(send_messages=False, add_reactions=False)
            await ctx.channel.set_permissions(target, overwrite=new_overwrite)

        for allow_target in (ctx.me, ctx.author):
            overwrite = ctx.channel.overwrites_for(allow_target)
            new_overwrite = discord.PermissionOverwrite.from_pair(*overwrite.pair())
            new_overwrite.update(send_messages=True)
            await ctx.channel.set_permissions(allow_target, overwrite=new_overwrite)
            to_restore.append((allow_target, overwrite))

        e = discord.Embed(title='Timeout - {}s'.format(duration), description='This channel has been timed out.',
                          color=discord.Color.blue())
        e.set_author(name=ctx.author.display_name, icon_url=ctx.author.avatar_url_as(format='png', size=32))
        msg = await ctx.send(embed=e)

        await asyncio.sleep(duration)

        for target, overwrite in to_restore:
            if all(permission is None for _, permission in overwrite):
                await ctx.channel.set_permissions(target, overwrite=None)
            else:
                await ctx.channel.set_permissions(target, overwrite=overwrite)

        e.description = 'The timeout has ended.'
        await msg.edit(embed=e)
    timeout.example_usage = """
    `{prefix}timeout 60` - prevents sending messages in this channel for 1 minute (60s)
    """

    @command(aliases=["purge"])
    @has_permissions(manage_messages=True)
    @bot_has_permissions(manage_messages=True, read_message_history=True)
    async def prune(self, ctx, num_to_delete: int):
        """Bulk delete a set number of messages from the current channel."""
        await ctx.message.channel.purge(limit=num_to_delete + 1)
        await ctx.send(
            "Deleted {n} messages under request of {user}".format(n=num_to_delete, user=ctx.message.author.mention),
            delete_after=5)
    prune.example_usage = """
    `{prefix}prune 10` - Delete the last 10 messages in the current channel.
    """

    @command()
    @has_permissions(ban_members=True)
    @bot_has_permissions(ban_members=True)
    async def ban(self, ctx, user_mention: discord.User, *, reason="No reason provided"):
        """Bans the user mentioned."""
        await ctx.guild.ban(user_mention, reason=reason)
        await self.mod_log(actor=ctx.author, action="banned", target=user_mention, reason=reason, orig_channel=ctx.channel)
    ban.example_usage = """
    `{prefix}ban @user reason - ban @user for a given (optional) reason
    """

    @command()
    @has_permissions(ban_members=True)
    @bot_has_permissions(ban_members=True)
    async def unban(self, ctx, user_mention: discord.User, *, reason="No reason provided"):
        """Unbans the user mentioned."""
        await ctx.guild.unban(user_mention, reason=reason)
        await self.mod_log(actor=ctx.author, action="banned", target=user_mention, reason=reason, orig_channel=ctx.channel)
    unban.example_usage = """
    `{prefix}unban user_id reason - unban the user corresponding to the ID for a given (optional) reason
    """

    @command()
    @has_permissions(kick_members=True)
    @bot_has_permissions(kick_members=True)
    async def kick(self, ctx, user_mention: discord.User, *, reason="No reason provided"):
        """Kicks the user mentioned."""
        await ctx.guild.kick(user_mention, reason=reason)
        await self.mod_log(actor=ctx.author, action="kicked", target=user_mention, reason=reason, orig_channel=ctx.channel)
    kick.example_usage = """
    `{prefix}kick @user reason - kick @user for a given (optional) reason
    """

    @command()
    @has_permissions(manage_roles=True)
    @bot_has_permissions(manage_roles=True)
    async def mute(self, ctx, member_mentions: discord.Member, *, reason="No reason provided"):
        """Mute a user to prevent them from sending messages"""
        async with ctx.typing():
            seconds = self.hm_to_seconds(reason)
            reason = self.hm_regex.sub(reason, "") or "No reason provided"
            if await self._mute(member_mentions, reason=reason, seconds=seconds, actor=ctx.author, orig_channel=ctx.channel):
                await self.mod_log(ctx.author, "muted", member_mentions, reason, ctx.channel, discord.Color.red())
            else:
                await ctx.send("Member is already muted!")
    mute.example_usage = """
    `{prefix}mute @user 1h reason` - mute @user for 1 hour for a given reason, the timing component (1h) and reason is optional.
    """

    @command()
    @has_permissions(manage_roles=True)
    @bot_has_permissions(manage_roles=True)
    async def unmute(self, ctx, member_mentions: discord.Member, reason="No reason provided"):
        """Unmute a user to allow them to send messages again."""
        async with ctx.typing():
            if await self._unmute(member_mentions):
                await self.mod_log(actor=ctx.author, action="unmuted", target=member_mentions, reason=reason,
                                   orig_channel=ctx.channel, embed_color=discord.Color.green())
            else:
                await ctx.send("Member is not muted!")
    unmute.example_usage = """
    `{prefix}unmute @user reason - unmute @user for a given (optional) reason
    """

    @command()
    @has_permissions(manage_roles=True)
    @bot_has_permissions(manage_roles=True)
    async def deafen(self, ctx, member_mentions: discord.Member, *, reason="No reason provided"):
        """Deafen a user to prevent them from both sending messages but also reading messages."""
        async with ctx.typing():
            seconds = self.hm_to_seconds(reason)
            reason = self.hm_regex.sub(reason, "") or "No reason provided"
            if await self._deafen(member_mentions, reason, seconds=seconds, self_inflicted=False, actor=ctx.author, orig_channel=ctx.channel):
                await self.mod_log(ctx.author, "deafened", member_mentions, reason, ctx.channel, discord.Color.red())
            else:
                await ctx.send("Member is already deafened!")

    deafen.example_usage = """
    `{prefix}deafen @user 1h reason` - deafen @user for 1 hour for a given reason, the timing component (1h) is optional.
    """

    @command()
    @bot_has_permissions(manage_roles=True)
    async def selfdeafen(self, ctx, *, reason="No reason provided"):
        """Deafen yourself for a given time period to prevent you from reading or sending messages; useful as a study tool."""
        async with ctx.typing():
            seconds = self.hm_to_seconds(reason)
            reason = self.hm_regex.sub(reason, "") or "No reason provided"
            if await self._deafen(ctx.author, reason, seconds=seconds, self_inflicted=True, actor=ctx.author, orig_channel=ctx.channel):
                await self.mod_log(ctx.author, "deafened", ctx.author, reason, ctx.channel, discord.Color.red())
            else:
                await ctx.send("You are already deafened!")

    selfdeafen.example_usage = """
    `{prefix}selfdeafen time (1h5m, both optional) reason`: deafens you if you need to get work done
    """

    @command()
    @has_permissions(manage_roles=True)
    @bot_has_permissions(manage_roles=True)
    async def undeafen(self, ctx, member_mentions: discord.Member, reason="No reason provided"):
        """Undeafen a user to allow them to see message and send message again."""
        async with ctx.typing():
            if await self._undeafen(member_mentions):
                await self.mod_log(actor=ctx.author, action="undeafened", target=member_mentions, reason=reason,
                                   orig_channel=ctx.channel, embed_color=discord.Color.green())
            else:
                await ctx.send("Member is not deafened!")
    undeafen.example_usage = """
    `{prefix}undeafen @user reason - undeafen @user for a given (optional) reason
    """

    """=== Configuration commands ==="""

    @command()
    @has_permissions(administrator=True)
    async def modlogconfig(self, ctx, channel_mentions: discord.TextChannel):
        """Set the modlog channel for a server by passing the channel id"""
        with db.Session() as session:
            config = session.query(GuildModLog).filter_by(id=str(ctx.guild.id)).one_or_none()
            if config is not None:
                config.name = ctx.guild.name
                config.modlog_channel = str(channel_mentions.id)
            else:
                config = GuildModLog(id=ctx.guild.id, modlog_channel=channel_mentions.id, name=ctx.guild.name)
                session.add(config)
            await ctx.send(ctx.message.author.mention + ', modlog settings configured!')
    modlogconfig.example_usage = """
    `{prefix}modlogconfig #join-leave-logs` - set a channel named #join-leave-logs to log joins/leaves 
    """

    @command()
    @has_permissions(administrator=True)
    async def nmconfig(self, ctx, channel_mention: discord.TextChannel, role: discord.Role, *, message):
        """Sets the config for the new members channel"""
        with db.Session() as session:
            config = session.query(GuildNewMember).filter_by(guild_id=ctx.guild.id).one_or_none()
            if config is not None:
                config.channel_id = channel_mention.id
                config.role_id = role.id
                config.message = message.casefold()
            else:
                config = GuildNewMember(guild_id=ctx.guild.id, channel_id=channel_mention.id, role_id=role.id,
                                        message=message.casefold())
                session.add(config)

        role_name = role.name
        await ctx.send(
            "New Member Channel configured as: {channel}. Role configured as: {role}. Message: {message}".format(
                channel=channel_mention.name, role=role_name, message=message))
    nmconfig.example_usage = """
    `{prefix}nmconfig #new_members Member I have read the rules and regulations` - Configures the #new_members channel so if someone types "I have read the rules and regulations" it assigns them the Member role. 
    """

    @command()
    @has_permissions(administrator=True)
    async def memberconfig(self, ctx, *, member_role: SafeRoleConverter):
        """
        Set the member role for the guild.
        The member role is the role used for the timeout command. It should be a role that all members of the server have.
        """
        if member_role >= ctx.author.top_role:
            raise BadArgument('member role cannot be higher than your top role!')

        with db.Session() as session:
            settings = session.query(MemberRole).filter_by(id=ctx.guild.id).one_or_none()
            if settings is None:
                settings = MemberRole(id=ctx.guild.id, member_role=member_role.id)
                session.add(settings)
            else:
                settings.member_role = member_role.id
        await ctx.send('Member role set as `{}`.'.format(member_role.name))
    memberconfig.example_usage = """
    `{prefix}memberconfig Members` - set a role called "Members" as the member role
    `{prefix}memberconfig @everyone` - set the default role as the member role
    `{prefix}memberconfig everyone` - set the default role as the member role (ping-safe)
    `{prefix}memberconfig @ everyone` - set the default role as the member role (ping-safe)
    `{prefix}memberconfig @.everyone` - set the default role as the member role (ping-safe)
    `{prefix}memberconfig @/everyone` - set the default role as the member role (ping-safe)
    """

    @command()
    @has_permissions(administrator=True)
    @bot_has_permissions(manage_messages=True)
    async def linkscrubconfig(self, ctx, *, link_role: SafeRoleConverter):
        """
        Set a role that users must have in order to post links.
        This accepts the safe default role conventions that the memberconfig command does.
        """
        if link_role >= ctx.author.top_role:
            raise BadArgument('Link role cannot be higher than your top role!')

        with db.Session() as session:
            settings = session.query(GuildMessageLinks).filter_by(guild_id=ctx.guild.id).one_or_none()
            if settings is None:
                settings = GuildMessageLinks(guild_id=ctx.guild.id, role_id=link_role.id)
                session.add(settings)
            else:
                settings.role_id = link_role.id
        await ctx.send(f'Link role set as `{link_role.name}`.')
    linkscrubconfig.example_usage = """
    `{prefix}linkscrubconfig Links` - set a role called "Links" as the link role
    `{prefix}linkscrubconfig @everyone` - set the default role as the link role
    `{prefix}linkscrubconfig everyone` - set the default role as the link role (ping-safe)
    `{prefix}linkscrubconfig @ everyone` - set the default role as the link role (ping-safe)
    `{prefix}linkscrubconfig @.everyone` - set the default role as the link role (ping-safe)
    `{prefix}linkscrubconfig @/everyone` - set the default role as the link role (ping-safe)
    """

    @command()
    @has_permissions(administrator=True)
    async def memberlogconfig(self, ctx, channel_mentions: discord.TextChannel):
        """Set the join/leave channel for a server by passing a channel mention"""
        with db.Session() as session:
            config = session.query(GuildMemberLog).filter_by(id=str(ctx.guild.id)).one_or_none()
            if config is not None:
                config.name = ctx.guild.name
                config.memberlog_channel = str(channel_mentions.id)
            else:
                config = GuildMemberLog(id=ctx.guild.id, memberlog_channel=channel_mentions.id, name=ctx.guild.name)
                session.add(config)
            await ctx.send(ctx.message.author.mention + ', memberlog settings configured!')
    memberlogconfig.example_usage = """
    `{prefix}memberlogconfig #join-leave-logs` - set a channel named #join-leave-logs to log joins/leaves 
    """

    @command()
    @has_permissions(administrator=True)
    async def messagelogconfig(self, ctx, channel_mentions: discord.TextChannel):
        """Set the modlog channel for a server by passing the channel id"""
        with db.Session() as session:
            config = session.query(GuildMessageLog).filter_by(id=str(ctx.guild.id)).one_or_none()
            if config is not None:
                config.name = ctx.guild.name
                config.messagelog_channel = str(channel_mentions.id)
            else:
                config = GuildMessageLog(id=ctx.guild.id, messagelog_channel=channel_mentions.id, name=ctx.guild.name)
                session.add(config)
            await ctx.send(ctx.message.author.mention + ', messagelog settings configured!')
    messagelogconfig.example_usage = """
    `{prefix}messagelogconfig #orwellian-dystopia` - set a channel named #orwellian-dystopia to log message edits/deletions
    """


class Mute(db.DatabaseObject):
    """Provides a DB config to track mutes."""
    __tablename__ = 'mutes'
    id = db.Column(db.Integer, primary_key=True)
    guild = db.Column(db.Integer, primary_key=True)
    past_participle = "muted"
    finished_callback = Moderation._unmute
    type = 1


class Deafen(db.DatabaseObject):
    """Provides a DB config to track deafens."""
    __tablename__ = 'deafens'
    id = db.Column(db.Integer, primary_key=True)
    guild = db.Column(db.Integer, primary_key=True)
    self_inflicted = db.Column(db.Boolean)
    past_participle = "deafened"
    finished_callback = Moderation._undeafen
    type = 2


class GuildModLog(db.DatabaseObject):
    """Provides a DB config to track which channel a guild uses for modlogs."""
    __tablename__ = 'modlogconfig'
    id = db.Column(db.Integer, primary_key=True)
    name = db.Column(db.String)
    modlog_channel = db.Column(db.Integer, nullable=True)


class MemberRole(db.DatabaseObject):
    """Keeps track of member roles."""
    __tablename__ = 'member_roles'
    id = db.Column(db.Integer, primary_key=True)
    member_role = db.Column(db.Integer, nullable=True)


class GuildNewMember(db.DatabaseObject):
    """Keeps track of things for onboarding new server members."""
    __tablename__ = 'new_members'
    guild_id = db.Column(db.Integer, primary_key=True)
    channel_id = db.Column(db.Integer)
    role_id = db.Column(db.Integer)
    message = db.Column(db.String)


class GuildMemberLog(db.DatabaseObject):
    """Keeps track of which channels guilds use for member logs."""
    __tablename__ = 'memberlogconfig'
    id = db.Column(db.Integer, primary_key=True)
    name = db.Column(db.String)
    memberlog_channel = db.Column(db.Integer)


class GuildMessageLog(db.DatabaseObject):
    """Keeps track of which channels use for message edit/deletion logs."""
    __tablename__ = 'messagelogconfig'
    id = db.Column(db.Integer, primary_key=True)
    name = db.Column(db.String)
    messagelog_channel = db.Column(db.Integer)


class GuildMessageLinks(db.DatabaseObject):
    """Keeps track of message links settings in guilds."""
    __tablename__ = 'guild_msg_links'
    guild_id = db.Column(db.Integer, primary_key=True)
    role_id = db.Column(db.Integer, nullable=True)

class PunishmentTimerRecord(db.DatabaseObject):
    __tablename__ = "punishment_timers"
    id = db.Column(db.Integer, primary_key=True)
    guild_id = db.Column(db.Integer)
    actor_id = db.Column(db.Integer)
    target_id = db.Column(db.Integer)
    orig_channel_id = db.Column(db.Integer, nullable=True)
    type = db.Column(db.Integer)
    reason = db.Column(db.String, nullable=True)
    target_ts = db.Column(db.Integer)

    type_map = { p.type: p for p in (Mute, Deafen) }

def setup(bot):
    """Adds the moderation cog to the bot."""
    bot.add_cog(Moderation(bot))<|MERGE_RESOLUTION|>--- conflicted
+++ resolved
@@ -2,11 +2,8 @@
 import asyncio
 import re
 import datetime
-<<<<<<< HEAD
 import time
-=======
 import discord
->>>>>>> a7a69b00
 
 from typing import Union
 from enum import Enum
@@ -17,7 +14,7 @@
 
 
 class SafeRoleConverter(RoleConverter):
-    """Safely converts roles"""
+    """Allows for @everyone to be specified without pinging everyone"""
     async def convert(self, ctx, argument):
         try:
             return await super().convert(ctx, argument)
@@ -34,27 +31,17 @@
 
     """=== Helper functions ==="""
 
-<<<<<<< HEAD
-    async def mod_log(self, actor : discord.Member, action : str, target : Union[discord.User, discord.Member], reason, orig_channel=None, embed_color=discord.Color.red()):
-        #modlog_message = "{} has {} {} because {}".format(ctx.author, action, target, reason)
-=======
-    async def mod_log(self, member: discord.Member, action: str, target: discord.User, reason, orig_channel=None,
+    async def mod_log(self, actor: discord.Member, action: str, target: Union[discord.User, discord.Member], reason, orig_channel=None,
                       embed_color=discord.Color.red()):
         """Generates a modlog embed"""
->>>>>>> a7a69b00
         modlog_embed = discord.Embed(
             color=embed_color,
             title=f"User {action}!"
 
         )
         modlog_embed.add_field(name=f"{action.capitalize()} user", value=f"{target.mention} ({target} | {target.id})", inline=False)
-<<<<<<< HEAD
         modlog_embed.add_field(name="Requested by", value=f"{actor.mention} ({actor} | {actor.id})", inline=False)
         modlog_embed.add_field(name="Reason", value=reason or "No reason specified", inline=False)
-=======
-        modlog_embed.add_field(name="Requested by", value=f"{member.mention} ({member} | {member.id})", inline=False)
-        modlog_embed.add_field(name="Reason", value=reason, inline=False)
->>>>>>> a7a69b00
         modlog_embed.add_field(name="Timestamp", value=str(datetime.datetime.now()), inline=False)
 
         with db.Session() as session:
@@ -81,9 +68,9 @@
                     channel.set_permissions(target=member, overwrite=None if overwrite.is_empty() else overwrite))
         await asyncio.gather(*coros)
 
-<<<<<<< HEAD
     hm_regex = re.compile(r"((?P<hours>\d+)h)?((?P<minutes>\d+)m)?((?P<seconds>\d+)s)?")
     def hm_to_seconds(self, hm_str):
+        """Converts an hour-minute string to seconds. For example, '1h15m' returns 4500"""
         matches = re.match(self.hm_regex, hm_str).groupdict()
         hours = int(matches.get('hours') or 0)
         minutes = int(matches.get('minutes') or 0)
@@ -91,6 +78,7 @@
         return (hours * 3600) + (minutes * 60) + seconds
 
     async def punishment_timer(self, seconds, target: discord.Member, punishment, reason, actor: discord.Member, orig_channel=None):
+        """Asynchronous task that sleeps for a set time to unmute/undeafen a member for a set period of time."""
         if seconds == 0:
             return
 
@@ -120,44 +108,15 @@
             ent = session.query(PunishmentTimerRecord).filter_by(id=ent_id).one_or_none() # necessary to refresh the entry for the current session
             if ent:
                 session.delete(ent)
-=======
-    async def punishment_timer(self, ctx, timing, target, punishment, reason, modlog=True):
-        """Parses time strings and punishes people accordingly."""
-        regex_string = re.compile(r"((?P<hours>\d+)h)?((?P<minutes>\d+)m)?")
-        matches = re.match(regex_string, timing).groupdict()
-        try:
-            hours = int(matches.get('hours'))
-        except ValueError:
-            hours = 0
-        try:
-            minutes = int(matches.get('minutes'))
-        except ValueError:
-            minutes = 0
-        time = (hours * 3600) + (minutes * 60)
-        reason = re.sub(pattern=regex_string, string=reason, repl="").lstrip("  ")
-        if modlog:
-            await self.mod_log(member=ctx.author, action=punishment.past_participle, target=target, reason=reason,
-                               orig_channel=ctx.channel)
-        if time != 0:
-            await asyncio.sleep(time)
-            with db.Session() as session:
-                user = session.query(punishment).filter_by(id=target.id).one_or_none()
-                if user is not None:
-                    if punishment == Deafen:
-                        self.bot.loop.create_task(
-                            coro=self.undeafen.callback(self=self, ctx=ctx, member_mentions=target))
-                    if punishment == Mute:
-                        self.bot.loop.create_task(coro=self.unmute.callback(self=self, ctx=ctx, member_mentions=target))
->>>>>>> a7a69b00
 
     async def _check_links_warn(self, msg, role):
-        """Warns a user that they can't send links"""
+        """Warns a user that they can't send links."""
         warn_msg = await msg.channel.send(f"{msg.author.mention}, you need the `{role.name}` role to post links!")
         await asyncio.sleep(3)
         await warn_msg.delete()
 
     async def check_links(self, msg):
-        """Checks messages for links, then checks if the author is allowed to send links"""
+        """Checks messages for the links role if necessary, then checks if the author is allowed to send links in the server"""
         if msg.guild is None or not isinstance(msg.author, discord.Member) or not msg.guild.me.guild_permissions.manage_messages:
             return
         with db.Session() as session:
@@ -176,6 +135,13 @@
     """=== context-free backend functions ==="""
 
     async def _mute(self, member: discord.Member, reason: str="No reason provided", seconds=0, actor=None, orig_channel=None):
+        """Mutes a user.
+        member: the member to be muted
+        reason: a reason string without a time specifier
+        seconds: a duration of time for the mute to be applied. If 0, then the mute is indefinite. Do not set negative durations.
+        actor: the acting user who requested the mute
+        orig_channel: the channel of the request origin
+        """
         with db.Session() as session:
             if session.query(Mute).filter_by(id=member.id, guild=member.guild.id).one_or_none() is not None:
                 return False # member already muted
@@ -189,6 +155,7 @@
                 return True
 
     async def _unmute(self, member: discord.Member):
+        """Unmutes a user."""
         with db.Session() as session:
             user = session.query(Mute).filter_by(id=member.id, guild=member.guild.id).one_or_none()
             if user is not None:
@@ -199,6 +166,14 @@
                 return False # member not muted
 
     async def _deafen(self, member: discord.Member, reason: str="No reason provided", seconds=0, self_inflicted: bool=False, actor=None, orig_channel=None):
+        """Deafens a user.
+        member: the member to be deafened
+        reason: a reason string without a time specifier
+        seconds: a duration of time for the mute to be applied. If 0, then the mute is indefinite. Do not set negative durations.
+        self_inflicted: specifies if the deafen is a self-deafen
+        actor: the acting user who requested the mute
+        orig_channel: the channel of the request origin
+        """
         with db.Session() as session:
             if session.query(Deafen).filter_by(id=member.id, guild=member.guild.id).one_or_none() is not None:
                 return False
@@ -215,6 +190,7 @@
                 return True
 
     async def _undeafen(self, member: discord.Member):
+        """Undeafens a user."""
         with db.Session() as session:
             user = session.query(Deafen).filter_by(id=member.id, guild=member.guild.id).one_or_none()
             if user is not None:
@@ -379,13 +355,13 @@
 
     @command()
     @has_permissions(kick_members=True)
-    async def warn(self, ctx, user: discord.User, *, reason):
-<<<<<<< HEAD
-        await self.mod_log(actor=ctx.author, action="warned", target=user, reason=reason)
-=======
-        """Does nothing but trigger modlog with the correct parameters, used to warn members without punishment"""
-        await self.mod_log(member=ctx.author, action="warned", target=user, reason=reason)
->>>>>>> a7a69b00
+    async def warn(self, ctx, member: discord.Member, *, reason):
+        """Sends a message to the mod log specifying the member has been warned without punishment."""
+        await self.mod_log(actor=ctx.author, action="warned", target=member, reason=reason)
+
+    warn.example_usage= """
+    `{prefix}`warn @user reason - warns a user for "reason"
+    """
 
     @command()
     @has_permissions(manage_roles=True)
