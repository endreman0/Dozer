"""A series of commands that talk to The Blue Alliance."""
import datetime
import io
import itertools
import json

from pprint import pformat
from urllib.parse import quote as urlquote, urljoin

import aiohttp
import discord
from discord.ext.commands import BadArgument
import googlemaps
import async_timeout
import aiotba
from geopy.geocoders import Nominatim

from ._utils import *


class TBA(Cog):
    """Commands that talk to The Blue Alliance"""
    def __init__(self, bot):
        super().__init__(bot)
        tba_config = bot.config['tba']
        self.gmaps_key = bot.config['gmaps_key']
<<<<<<< HEAD
        self.session = aiotba.TBASession(tba_config['key'], self.bot.http._HTTPClient__session)
=======
        self.http_session = aiohttp.ClientSession()
        self.session = aiotba.TBASession(tba_config['key'], self.http_session)
>>>>>>> ec442577
        # self.parser = tbapi.TBAParser(tba_config['key'], cache=False)

    col = discord.Color.from_rgb(63, 81, 181)

    @group(invoke_without_command=True)
    async def tba(self, ctx, team_num: int):
        """
        Get FRC-related information from The Blue Alliance.
        If no subcommand is specified, the `team` subcommand is inferred, and the argument is taken as a team number.
        """
        await self.team.callback(self, ctx, team_num)

    tba.example_usage = """
    `{prefix}tba 5052` - show information on team 5052, the RoboLobos
    """

    @tba.command()
    @bot_has_permissions(embed_links=True)
    async def team(self, ctx, team_num: int):
        """Get information on an FRC team by number."""
        # only teams with a null city are those that have only a number and a "Team {team number}" name
        try:
            team_data = await self.session.team(team_num)
        except aiotba.http.AioTBAError:
            raise BadArgument(f"Couldn't find data for team {team_num}.")
        if team_data.city is None:
            raise BadArgument("team {} exists, but has no information!".format(team_num))

        try:
            team_district_data = await self.session.team_districts(team_num)
            if team_district_data:
                team_district = max(team_district_data, key=lambda d: d.year)
        except aiotba.http.AioTBAError:
            team_district_data = None
        e = discord.Embed(color=self.col,
                          title='FIRST® Robotics Competition Team {}'.format(team_num),
                          url='https://www.thebluealliance.com/team/{}'.format(team_num))
        e.set_thumbnail(url='https://frcavatars.herokuapp.com/get_image?team={}'.format(team_num))
        e.add_field(name='Name', value=team_data.nickname)
        e.add_field(name='Rookie Year', value=team_data.rookie_year)
        e.add_field(name='Location',
                    value='{0.city}, {0.state_prov} {0.postal_code}, {0.country}'.format(team_data))
        e.add_field(name='Website', value=team_data.website)
        if team_district_data:
            e.add_field(name='District', value=f"{team_district.display_name} [{team_district.abbreviation.upper()}]")
        try:
            e.add_field(name='Championship', value=team_data.home_championship[max(team_data.home_championship.keys())])
        except AttributeError:
            e.add_field(name='Championship', value="Unknown")
        e.set_footer(text='Triggered by {}'.format(ctx.author.display_name))
        await ctx.send(embed=e)

    team.example_usage = """
    `{prefix}tba team 4131` - show information on team 4131, the Iron Patriots
    """

    @tba.command()
    @bot_has_permissions(embed_links=True)
    async def eventsfor(self, ctx, team_num: int, year: int = None):
        """Get the events a team is registered for a given year. Defaults to current (or upcoming) year."""
        if year is None:
            year = (await self.session.status()).current_season
        try:
            events = await self.session.team_events(team_num, year=year)
        except aiotba.http.AioTBAError:
            raise BadArgument(f"Couldn't find matching data!")

        if not events:
            raise BadArgument(f"Couldn't find matching data!")

        e = discord.Embed(color=self.col)
        events = "\n".join(i.name for i in events)
        e.title = f"Registered events for FRC Team {team_num} in {year}:"
        e.description = events
        await ctx.send(embed=e)

    eventsfor.example_usage = """
    `{prefix}tba eventsfor 1533` - show the currently registered events for team 1533, Triple Strange
    """

    @tba.command()
    @bot_has_permissions(embed_links=True)
    async def media(self, ctx, team_num: int, year: int = None):
        """Get media of a team for a given year. Defaults to current year."""
        if year is None:
            year = datetime.datetime.today().year
        try:
            team_media = await self.session.team_media(team_num, year)

            pages = []
            base = f"FRC Team {team_num} {year} Media: "
            for media in team_media:
                name, url, img_url = {
                    "cdphotothread": (
                        "Chief Delphi",
                        "https://www.chiefdelphi.com/media/photos/{foreign_key}",
                        "https://www.chiefdelphi.com/media/img/{image_partial}"
                    ),
                    "imgur": (
                        "Imgur",
                        "https://imgur.com/{foreign_key}",
                        "https://i.imgur.com/{foreign_key}.png"
                    ),
                    "instagram-image": (
                        "instagram",
                        "https://www.instagram.com/p/{foreign_key}",
                        "https://www.instagram.com/p/{foreign_key}/media"
                    ),
                    "youtube": (
                        "YouTube",
                        "https://youtu.be/{foreign_key}",
                        "https://img.youtube.com/vi/{foreign_key}/hqdefault.jpg"
                    ),
                    "grabcad": (
                        "GrabCAD",
                        "https://grabcad.com/library/{foreign_key}",
                        "{model_image}"
                    )
                }.get(media.type, (None, None, None))
                media.details['foreign_key'] = media.foreign_key
                if name is not None:
                    page = discord.Embed(title="{}{}".format(base, name), url=url.format(**media.details))
                    page.set_image(url=img_url.format(**media.details))
                    pages.append(page)

            if len(pages):
                await paginate(ctx, pages)
            else:
                await ctx.send(f"No media for team {team_num} found in {year}!")

        except aiotba.http.AioTBAError:
            raise BadArgument("Couldn't find data for team {}".format(team_num))

    media.example_usage = """
    `{prefix}tba media 971 2016` - show available media from team 971 Spartan Robotics in 2016
    """

    @tba.command()
    @bot_has_permissions(embed_links=True)
    async def awards(self, ctx, team_num: int, year: int = None):
        """Gets a list of awards the specified team has won during a year. """
        async with ctx.typing():
            try:
                awards_data = await self.session.team_awards(team_num, year=year)
                events_data = await self.session.team_events(team_num, year=year)
                event_key_map = {event.key: event for event in events_data}
            except aiotba.http.AioTBAError:
                raise BadArgument("Couldn't find data for team {}".format(team_num))

            pages = []
        for award_year, awards in itertools.groupby(awards_data, lambda a: a.year):
            e = discord.Embed(title=f"Awards for FRC Team {team_num} in {award_year}:", color=self.col)
            for event_key, event_awards in itertools.groupby(list(awards), lambda a: a.event_key):
                event = event_key_map[event_key]
                e.add_field(name=f"{event.name} [{event_key}]",
                            value="\n".join(map(lambda a: a.name, event_awards)), inline=False)

            pages.append(e)
        if len(pages) > 1:
            await paginate(ctx, pages, start=-1)
        elif len(pages) == 1:
            await ctx.send(embed=pages[0])
        else:
            await ctx.send(f"This team hasn't won any awards in {year}"
                           if year is not None else "This team hasn't won any awards...yet.")

    awards.example_usage = """
    `{prefix}tba awards 1114` - list all the awards team 1114 Simbotics has ever gotten.
    """

    @tba.command()
    async def raw(self, ctx, team_num: int):
        """
        Get raw TBA API output for a team.
        This command is really only useful for development.
        """
        try:
            team_data = await self.session.team(team_num)
            e = discord.Embed(color=self.col)
            e.set_author(name='FIRST® Robotics Competition Team {}'.format(team_num),
                         url='https://www.thebluealliance.com/team/{}'.format(team_num),
                         icon_url='https://frcavatars.herokuapp.com/get_image?team={}'.format(team_num))
            e.add_field(name='Raw Data', value="```py\n {}```".format(pformat(team_data.__dict__)))
            e.set_footer(text='Triggered by {}'.format(ctx.author.display_name))
            await ctx.send(embed=e)
        except aiotba.http.AioTBAError:
            raise BadArgument('Team {} does not exist.'.format(team_num))

    raw.example_usage = """
    `{prefix}tba raw 4150` - show raw information on team 4150, FRobotics
    """

    class TeamData:
        """polyfill data class used to abstract team location data from frc/ftc"""
        country: str
        state_prov: str
        city: str

    @command()
    @bot_has_permissions(embed_links=True)
    async def weather(self, ctx, team_num: int, team_program="frc"):
        """Finds the current weather for a given team."""

        if team_program.lower() == "frc":
            try:
                td = await self.session.team(team_num)
            except aiotba.http.AioTBAError:
                raise BadArgument('Team {} does not exist.'.format(team_num))
        elif team_program.lower() == "ftc":
            res = json.loads(await self.bot.cogs['TOA'].parser.req("team/{}".format(team_num)))
            if not res:
                raise BadArgument('Team {} does not exist.'.format(team_num))
            td_dict = res[0]
            td = self.TeamData()
            td.__dict__.update(td_dict)
        else:
            raise BadArgument('`team_program` should be one of [`frc`, `ftc`]')

        units = 'm'
        if td.country == "USA":
            td.country = "United States of America"
            units = 'u'
        url = "https://wttr.in/{}".format(urlquote("{}+{}+{}_0_{}.png".format(td.city, td.state_prov, td.country, units)))

<<<<<<< HEAD
        async with ctx.typing(), aiohttp.ClientSession().get(url) as resp:
=======
        async with ctx.typing(), self.http_session.get(url) as resp:
>>>>>>> ec442577
            image_data = io.BytesIO(await resp.read())

        file_name = f"weather_{team_program.lower()}{team_num}.png"
        e = discord.Embed(title=f"Current weather for {team_program.upper()} Team {team_num}:", url=url)
        e.set_image(url=f"attachment://{file_name}")
        e.set_footer(text="Powered by wttr.in and sometimes TBA")
        await ctx.send(embed=e, file=discord.File(image_data, file_name))

    weather.example_usage = """
    `{prefix}weather 5052` - show the current weather for FRC team 5052, The RoboLobos
    `{prefix}weather 15470 ftc` - show the current weather for FTC team 15470 
    """

    @command()
    async def timezone(self, ctx, team_num: int, team_program="frc"):
        """
        Get the timezone of a team based on the team number.
        """

        if team_program.lower() == "frc":
            try:
                team_data = await self.session.team(team_num)
            except aiotba.http.AioTBAError:
                raise BadArgument('Team {} does not exist.'.format(team_num))
            if team_data.city is None:
                raise BadArgument("team {} exists, but does not have sufficient information!".format(team_num))

        elif team_program.lower() == "ftc":
            res = json.loads(await self.bot.cogs['TOA'].parser.req("team/{}".format(str(team_num))))
            if not res:
                raise BadArgument('Team {} does not exist.'.format(team_num))
            team_data_dict = res[0]
            team_data = self.TeamData()
            team_data.__dict__.update(team_data_dict)
        else:
            raise BadArgument('`team_program` should be one of [`frc`, `ftc`]')

        location = '{0.city}, {0.state_prov} {0.country}'.format(team_data)
        gmaps = googlemaps.Client(key=self.gmaps_key)
        geolocator = Nominatim(user_agent="Dozer Discord Bot")
        geolocation = geolocator.geocode(location)

        if self.gmaps_key and not self.bot.config['tz_url']:
            timezone = gmaps.timezone(location="{}, {}".format(geolocation.latitude, geolocation.longitude),
                                      language="json")
            utc_offset = float(timezone["rawOffset"]) / 3600
            if timezone["dstOffset"] == 3600:
                utc_offset += 1
            tzname = timezone["timeZoneName"]
        else:
            async with async_timeout.timeout(5), self.bot.http_session.get(urljoin(base=self.bot.config['tz_url'],
                                                                                   url="{}/{}".format(
                                                                                       geolocation.latitude,
                                                                                       geolocation.longitude))) as r:
                r.raise_for_status()
                data = await r.json()
                utc_offset = data["utc_offset"]
                tzname = '`{}`'.format(data["tz"])

        current_time = datetime.datetime.utcnow() + datetime.timedelta(hours=utc_offset)

        await ctx.send("Timezone: {} UTC{}\n{}".format(tzname, utc_offset, current_time.strftime("Current Time: %I:%M:%S %p (%H:%M:%S)")))

    timezone.example_usage = """
    `{prefix}timezone 5052` - show the local time of FRC team 5052, The RoboLobos
    `{prefix}timezone 15470 ftc` - show the local time of FTC team 15470
    """


def setup(bot):
    """Adds the TBA cog to the bot"""
    bot.add_cog(TBA(bot))<|MERGE_RESOLUTION|>--- conflicted
+++ resolved
@@ -24,12 +24,8 @@
         super().__init__(bot)
         tba_config = bot.config['tba']
         self.gmaps_key = bot.config['gmaps_key']
-<<<<<<< HEAD
-        self.session = aiotba.TBASession(tba_config['key'], self.bot.http._HTTPClient__session)
-=======
         self.http_session = aiohttp.ClientSession()
         self.session = aiotba.TBASession(tba_config['key'], self.http_session)
->>>>>>> ec442577
         # self.parser = tbapi.TBAParser(tba_config['key'], cache=False)
 
     col = discord.Color.from_rgb(63, 81, 181)
@@ -254,11 +250,7 @@
             units = 'u'
         url = "https://wttr.in/{}".format(urlquote("{}+{}+{}_0_{}.png".format(td.city, td.state_prov, td.country, units)))
 
-<<<<<<< HEAD
-        async with ctx.typing(), aiohttp.ClientSession().get(url) as resp:
-=======
         async with ctx.typing(), self.http_session.get(url) as resp:
->>>>>>> ec442577
             image_data = io.BytesIO(await resp.read())
 
         file_name = f"weather_{team_program.lower()}{team_num}.png"
