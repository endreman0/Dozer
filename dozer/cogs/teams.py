--- conflicted
+++ resolved
@@ -54,11 +54,8 @@
         with db.Session() as session:
             teams = session.query(TeamNumbers).filter_by(user_id=user.id).order_by("team_type desc",
                                                                                    "team_number asc").all()
-<<<<<<< HEAD
-            if len(teams) == 0:
-=======
+
             if not teams:
->>>>>>> 72c11c68
                 raise BadArgument("Couldn't find any team associations for that user!")
             else:
                 e = discord.Embed(type='rich')
