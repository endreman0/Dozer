--- conflicted
+++ resolved
@@ -34,11 +34,7 @@
 
 class DozerContext(commands.Context):
     """Cleans all messages before sending"""
-<<<<<<< HEAD
-    async def send(self, content=None, **kwargs):
-=======
     async def send(self, content, **kwargs):
->>>>>>> 500d12cf
         if content is not None:
             content = utils.clean(self, content, mass=True, member=False, role=False, channel=False)
         return await super().send(content, **kwargs)
@@ -56,11 +52,7 @@
 
     async def on_ready(self):
         """Things to run when the bot has initialized and signed in"""
-<<<<<<< HEAD
-        DOZER_LOGGER.info('Signed in as %d!s (%d.id)', self.user, self.user)
-=======
         DOZER_LOGGER.info('Signed in as {}#{} ({})'.format(self.user.name, self.user.discriminator, self.user.id))
->>>>>>> 500d12cf
         if self.config['is_backup']:
             status = discord.Status.dnd
         else:
@@ -71,48 +63,6 @@
         except TypeError:
             DOZER_LOGGER.warning("You are running an older version of the discord.py rewrite (with breaking changes)! "
                                  "To upgrade, run `pip install -r requirements.txt --upgrade`")
-<<<<<<< HEAD
-            await self.change_presence(game=game, status=status)
-
-    async def get_context(self, message):
-        ctx = await super().get_context(message, cls=DozerContext)
-        return ctx
-
-    async def on_command_error(self, ctx, err):
-        if isinstance(err, commands.NoPrivateMessage):
-            await ctx.send('{}, This command cannot be used in DMs.'.format(ctx.author.mention))
-        elif isinstance(err, commands.UserInputError):
-            await ctx.send('{}, {}'.format(ctx.author.mention, self.format_error(ctx, err)))
-        elif isinstance(err, commands.NotOwner):
-            await ctx.send('{}, {}'.format(ctx.author.mention, err.args[0]))
-        elif isinstance(err, commands.MissingPermissions):
-            permission_names = [name.replace('guild', 'server').replace('_', ' ').title() for name in err.missing_perms]
-            await ctx.send('{}, you need {} permissions to run this command!'.format(
-                ctx.author.mention, utils.pretty_concat(permission_names)))
-        elif isinstance(err, commands.BotMissingPermissions):
-            permission_names = [name.replace('guild', 'server').replace('_', ' ').title() for name in err.missing_perms]
-            await ctx.send('{}, I need {} permissions to run this command!'.format(
-                ctx.author.mention, utils.pretty_concat(permission_names)))
-        elif isinstance(err, commands.CommandOnCooldown):
-            await ctx.send(
-                '{}, That command is on cooldown! Try again in {:.2f}s!'.format(ctx.author.mention, err.retry_after))
-        elif isinstance(err, (commands.CommandNotFound, InvalidContext)):
-            pass  # Silent ignore
-        else:
-            await ctx.send('```\n%s\n```' % ''.join(traceback.format_exception_only(type(err), err)).strip())
-            if isinstance(ctx.channel, discord.TextChannel):
-                DOZER_LOGGER.error('Error in command <%d> (%d.name!r(%d.id) %d(%d.id) %d(%d.id) %d)',
-                                   ctx.command, ctx.guild, ctx.guild, ctx.channel, ctx.channel,
-                                   ctx.author, ctx.author, ctx.message.content)
-            else:
-                DOZER_LOGGER.error('Error in command <%d> (DM %d(%d.id) %d)', ctx.command, ctx.channel.recipient,
-                                   ctx.channel.recipient, ctx.message.content)
-            DOZER_LOGGER.error(''.join(traceback.format_exception(type(err), err, err.__traceback__)))
-
-    @staticmethod
-    def format_error(ctx, err, *, word_re=re.compile('[A-Z][a-z]+')):
-        """TODO: Figure out what this does"""
-=======
 
     async def get_context(self, message, *, cls=DozerContext):
         ctx = await super().get_context(message, cls=cls)
@@ -152,7 +102,6 @@
     @staticmethod
     def format_error(ctx, err, *, word_re=re.compile('[A-Z][a-z]+')):
         """Turns an exception into a user-friendly (or -friendlier, at least) error message."""
->>>>>>> 500d12cf
         type_words = word_re.findall(type(err).__name__)
         type_msg = ' '.join(map(str.lower, type_words))
 
@@ -175,14 +124,9 @@
         del self.config['discord_token']  # Prevent token dumping
         super().run(token)
 
-<<<<<<< HEAD
-    async def shutdown(self):
-        """Shuts down the bot"""
-=======
     async def shutdown(self, restart=False):
         """Shuts down the bot"""
         self._restarting = restart
->>>>>>> 500d12cf
         await self.logout()
         await self.close()
         self.loop.stop()