--- conflicted
+++ resolved
@@ -41,20 +41,11 @@
     with open(config_file) as f:
         config.update(json.load(f))
 
-<<<<<<< HEAD
-with open('../config.json', 'w') as f:
-=======
-
 with open('config.json', 'w') as f:
->>>>>>> 46f804dc
     json.dump(config, f, indent='\t')
 
 asyncio.get_event_loop().run_until_complete(db_init(config['db_url']))
 
-<<<<<<< HEAD
-=======
-
->>>>>>> 46f804dc
 if 'discord_token' not in config:
     sys.exit('Discord token must be supplied in configuration')
 
